// Copyright © 2021 Kaleido, Inc.
//
// SPDX-License-Identifier: Apache-2.0
//
// Licensed under the Apache License, Version 2.0 (the "License");
// you may not use this file except in compliance with the License.
// You may obtain a copy of the License at
//
//     http://www.apache.org/licenses/LICENSE-2.0
//
// Unless required by applicable law or agreed to in writing, software
// distributed under the License is distributed on an "AS IS" BASIS,
// WITHOUT WARRANTIES OR CONDITIONS OF ANY KIND, either express or implied.
// See the License for the specific language governing permissions and
// limitations under the License.

import { Server } from 'http';
import { HttpService } from '@nestjs/axios';
import { INestApplication, ValidationPipe } from '@nestjs/common';
import { WsAdapter } from '@nestjs/platform-ws';
import { Test, TestingModule } from '@nestjs/testing';
import { AxiosResponse } from 'axios';
import { Observer } from 'rxjs';
import request from 'superwstest';
import ERC20WithDataABI from '../solidity/build/contracts/ERC20WithData.json';
import ERC20NoDataABI from '../solidity/build/contracts/ERC20NoData.json';
import { EventStreamService } from '../src/event-stream/event-stream.service';
import { EventStreamProxyGateway } from '../src/eventstream-proxy/eventstream-proxy.gateway';
import {
  EthConnectAsyncResponse,
  EthConnectMsgRequest,
  IAbiMethod,
  TokenBurn,
  TokenMint,
  TokenPool,
  TokenPoolEvent,
  TokenTransfer,
  TokenType,
} from '../src/tokens/tokens.interfaces';
import { TokensService } from '../src/tokens/tokens.service';
import { AppModule } from './../src/app.module';

const BASE_URL = 'http://eth';
const CONTRACT_ADDRESS = '0x123456';
const IDENTITY = '0x1';
const OPTIONS = {
  params: {
    'fly-from': IDENTITY,
    'fly-id': undefined,
    'fly-sync': 'false',
  },
};
const PREFIX = 'fly';
const TOPIC = 'tokentest';
const REQUEST = 'request123';
const TX = 'tx123';
const NAME = 'abcTest';
const SYMBOL = 'abc';
const ERC20_NO_DATA_STANDARD = 'ERC20NoData';
const ERC20_NO_DATA_POOL_ID = `address=${CONTRACT_ADDRESS}&standard=${ERC20_NO_DATA_STANDARD}&type=${TokenType.FUNGIBLE}`;
const ERC20_WITH_DATA_STANDARD = 'ERC20WithData';
const ERC20_WITH_DATA_POOL_ID = `address=${CONTRACT_ADDRESS}&standard=${ERC20_WITH_DATA_STANDARD}&type=${TokenType.FUNGIBLE}`;

const MINT_NO_DATA = 'mintNoData';
const TRANSFER_NO_DATA = 'transferNoData';
const BURN_NO_DATA = 'burnNoData';
const MINT_WITH_DATA = 'mintWithData';
const TRANSFER_WITH_DATA = 'transferWithData';
const BURN_WITH_DATA = 'burnWithData';
const TRANSFER = 'Transfer';

const standardAbiMap = {
  ERC20WithData: ERC20WithDataABI.abi as IAbiMethod[],
  ERC20NoData: ERC20NoDataABI.abi as IAbiMethod[],
};

class FakeObservable<T> {
  constructor(public data: T) {}

  subscribe(observer?: Partial<Observer<AxiosResponse<T>>>) {
    observer?.next &&
      observer?.next({
        status: 200,
        statusText: 'OK',
        headers: {},
        config: {},
        data: this.data,
      });
    observer?.complete && observer?.complete();
  }
}

describe('ERC20 - e2e', () => {
  let app: INestApplication;
  let server: ReturnType<typeof request>;
  let http: {
    get: ReturnType<typeof jest.fn>;
    post: ReturnType<typeof jest.fn>;
    subscribe: ReturnType<typeof jest.fn>;
  };

  const eventstream = {
    getSubscription: jest.fn(),
  };

  beforeEach(async () => {
    http = {
      get: jest.fn(),
      post: jest.fn(),
      subscribe: jest.fn(),
    };
    eventstream.getSubscription.mockReset();

    const moduleFixture: TestingModule = await Test.createTestingModule({
      imports: [AppModule],
    })
      .overrideProvider(HttpService)
      .useValue(http)
      .overrideProvider(EventStreamService)
      .useValue(eventstream)
      .compile();

    app = moduleFixture.createNestApplication();
    app.useWebSocketAdapter(new WsAdapter(app));
    app.useGlobalPipes(new ValidationPipe({ whitelist: true }));
    await app.init();

    app.get(EventStreamProxyGateway).configure('url', TOPIC);
    app.get(TokensService).configure(BASE_URL, TOPIC, PREFIX, '', '');

    (app.getHttpServer() as Server).listen();
    server = request(app.getHttpServer());
  });

  afterEach(async () => {
    await app.close();
  });

<<<<<<< HEAD
  describe('ERC20WithData', () => {
    it('Create pool - unrecognized fields', async () => {
      const request = {
        type: TokenType.FUNGIBLE,
        requestId: REQUEST,
        operator: IDENTITY,
        data: `{"tx":${TX}}`,
        config: { address: CONTRACT_ADDRESS },
        name: NAME,
        symbol: SYMBOL,
        isBestPool: true, // will be stripped but will not cause an error
      };

      const expectedResponse: TokenPoolEvent = expect.objectContaining({
        data: `{"tx":${TX}}`,
        poolId: `address=${CONTRACT_ADDRESS}&standard=${ERC20_WITH_DATA_STANDARD}&type=${TokenType.FUNGIBLE}`,
        standard: ERC20_WITH_DATA_STANDARD,
        timestamp: expect.any(String),
        type: TokenType.FUNGIBLE,
      });
=======
  it('Create pool - unrecognized fields', async () => {
    const request = {
      type: TokenType.FUNGIBLE,
      requestId: REQUEST,
      signer: IDENTITY,
      data: `{"tx":${TX}}`,
      config: { address: CONTRACT_ADDRESS },
      name: NAME,
      symbol: SYMBOL,
      isBestPool: true, // will be stripped but will not cause an error
    };

    const expectedResponse: TokenPoolEvent = expect.objectContaining({
      data: `{"tx":${TX}}`,
      poolId: `address=${CONTRACT_ADDRESS}&standard=${ERC20_STANDARD}&type=${TokenType.FUNGIBLE}`,
      standard: ERC20_STANDARD,
      timestamp: expect.any(String),
      type: TokenType.FUNGIBLE,
    });

    http.get = jest.fn(() => new FakeObservable(expectedResponse));
>>>>>>> b5677c05

      http.get = jest.fn(() => new FakeObservable(expectedResponse));

<<<<<<< HEAD
      const response = await server.post('/createpool').send(request).expect(200);
      expect(response.body).toEqual(expectedResponse);
    });

    it('Create pool - invalid type', async () => {
      const request: TokenPool = {
        type: 'funkible' as TokenType,
        requestId: REQUEST,
        operator: IDENTITY,
        data: `{"tx":${TX}}`,
        config: { address: CONTRACT_ADDRESS },
        name: NAME,
        symbol: SYMBOL,
      };

      const response = {
        statusCode: 400,
        message: ['type must be a valid enum value'],
        error: 'Bad Request',
      };

      http.post = jest.fn(() => new FakeObservable(response));
      await server.post('/createpool').send(request).expect(400).expect(response);
    });

    it('Create ERC20WithData pool - correct fields', async () => {
      const request: TokenPool = {
        type: TokenType.FUNGIBLE,
        requestId: REQUEST,
        operator: IDENTITY,
        data: `{"tx":${TX}}`,
        config: { address: CONTRACT_ADDRESS },
        name: NAME,
        symbol: SYMBOL,
      };

      const expectedResponse: TokenPoolEvent = expect.objectContaining({
        data: `{"tx":${TX}}`,
        poolId: `address=${CONTRACT_ADDRESS}&standard=${ERC20_WITH_DATA_STANDARD}&type=${TokenType.FUNGIBLE}`,
        standard: ERC20_WITH_DATA_STANDARD,
        timestamp: expect.any(String),
        type: TokenType.FUNGIBLE,
      });
=======
  it('Create ERC20 pool - correct fields', async () => {
    const request: TokenPool = {
      type: TokenType.FUNGIBLE,
      requestId: REQUEST,
      signer: IDENTITY,
      data: `{"tx":${TX}}`,
      config: { address: CONTRACT_ADDRESS },
      name: NAME,
      symbol: SYMBOL,
    };

    const expectedResponse: TokenPoolEvent = expect.objectContaining({
      data: `{"tx":${TX}}`,
      poolId: `address=${CONTRACT_ADDRESS}&standard=${ERC20_STANDARD}&type=${TokenType.FUNGIBLE}`,
      standard: ERC20_STANDARD,
      timestamp: expect.any(String),
      type: TokenType.FUNGIBLE,
    });

    http.get = jest.fn(() => new FakeObservable(expectedResponse));

    const response = await server.post('/createpool').send(request).expect(200);
    expect(response.body).toEqual(expectedResponse);
  });

  it('Create ERC721 pool - correct fields', async () => {
    const request: TokenPool = {
      type: TokenType.NONFUNGIBLE,
      requestId: REQUEST,
      signer: IDENTITY,
      data: `{"tx":${TX}}`,
      config: { address: CONTRACT_ADDRESS },
      name: NAME,
      symbol: SYMBOL,
    };

    const expectedResponse: TokenPoolEvent = expect.objectContaining({
      data: `{"tx":${TX}}`,
      poolId: `address=${CONTRACT_ADDRESS}&standard=${ERC721_STANDARD}&type=${TokenType.NONFUNGIBLE}`,
      standard: ERC721_STANDARD,
      timestamp: expect.any(String),
      type: TokenType.NONFUNGIBLE,
    });

    http.get = jest.fn(() => new FakeObservable(expectedResponse));

    const response = await server.post('/createpool').send(request).expect(200);
    expect(response.body).toEqual(expectedResponse);
  });

  it('Create pool - invalid type', async () => {
    const request: TokenPool = {
      type: 'funkible' as TokenType,
      requestId: REQUEST,
      signer: IDENTITY,
      data: `{"tx":${TX}}`,
      config: { address: CONTRACT_ADDRESS },
      name: NAME,
      symbol: SYMBOL,
    };

    const response = {
      statusCode: 400,
      message: ['type must be a valid enum value'],
      error: 'Bad Request',
    };

    http.post = jest.fn(() => new FakeObservable(response));
    await server.post('/createpool').send(request).expect(400).expect(response);
  });

  it('Mint ERC20 token', async () => {
    const request: TokenMint = {
      amount: '20',
      signer: IDENTITY,
      poolId: ERC20_POOL_ID,
      to: '0x123',
    };

    const mockEthConnectRequest: EthConnectMsgRequest = {
      headers: {
        type: 'SendTransaction',
      },
      from: IDENTITY,
      to: CONTRACT_ADDRESS,
      method: standardAbiMap.ERC20WithData.find(abi => abi.name === MINT_WITH_DATA) as IAbiMethod,
      params: ['0x123', '20', '0x00'],
    };

    const response: EthConnectAsyncResponse = {
      id: 'responseId',
      sent: true,
    };

    http.post = jest.fn(() => new FakeObservable(response));

    await server.post('/mint').send(request).expect(202).expect({ id: 'responseId' });

    expect(http.post).toHaveBeenCalledTimes(1);
    expect(http.post).toHaveBeenCalledWith(BASE_URL, mockEthConnectRequest, OPTIONS);
  });

  it('Mint ERC721 token', async () => {
    const request: TokenMint = {
      tokenIndex: '721',
      signer: IDENTITY,
      poolId: ERC721_POOL_ID,
      to: '0x123',
    };

    const mockEthConnectRequest: EthConnectMsgRequest = {
      headers: {
        type: 'SendTransaction',
      },
      from: IDENTITY,
      to: CONTRACT_ADDRESS,
      method: standardAbiMap.ERC721WithData.find(abi => abi.name === MINT_WITH_DATA) as IAbiMethod,
      params: ['0x123', '721', '0x00'],
    };

    const response: EthConnectAsyncResponse = {
      id: 'responseId',
      sent: true,
    };

    http.post = jest.fn(() => new FakeObservable(response));

    await server.post('/mint').send(request).expect(202).expect({ id: 'responseId' });

    expect(http.post).toHaveBeenCalledTimes(1);
    expect(http.post).toHaveBeenCalledWith(BASE_URL, mockEthConnectRequest, OPTIONS);
  });

  it('Transfer ERC20 token', async () => {
    const request: TokenTransfer = {
      amount: '20',
      signer: IDENTITY,
      poolId: ERC20_POOL_ID,
      to: '0x123',
      from: IDENTITY,
    };

    const mockEthConnectRequest: EthConnectMsgRequest = {
      headers: {
        type: 'SendTransaction',
      },
      from: IDENTITY,
      to: CONTRACT_ADDRESS,
      method: standardAbiMap.ERC20WithData.find(
        abi => abi.name === TRANSFER_WITH_DATA,
      ) as IAbiMethod,
      params: [IDENTITY, '0x123', '20', '0x00'],
    };

    const response: EthConnectAsyncResponse = {
      id: 'responseId',
      sent: true,
    };

    http.post = jest.fn(() => new FakeObservable(response));
>>>>>>> b5677c05

      http.get = jest.fn(() => new FakeObservable(expectedResponse));

      const response = await server.post('/createpool').send(request).expect(200);
      expect(response.body).toEqual(expectedResponse);
    });

<<<<<<< HEAD
    it('Create ERC20WithData pool - correct fields - explicit standard', async () => {
      const request: TokenPool = {
        type: TokenType.FUNGIBLE,
        requestId: REQUEST,
        operator: IDENTITY,
        data: `{"tx":${TX}}`,
        config: { address: CONTRACT_ADDRESS, withData: true },
        name: NAME,
        symbol: SYMBOL,
      };

      const expectedResponse: TokenPoolEvent = expect.objectContaining({
        data: `{"tx":${TX}}`,
        poolId: `address=${CONTRACT_ADDRESS}&standard=${ERC20_WITH_DATA_STANDARD}&type=${TokenType.FUNGIBLE}`,
        standard: ERC20_WITH_DATA_STANDARD,
        timestamp: expect.any(String),
        type: TokenType.FUNGIBLE,
      });
=======
  it('Transfer ERC721 token', async () => {
    const request: TokenTransfer = {
      tokenIndex: '721',
      signer: IDENTITY,
      poolId: ERC721_POOL_ID,
      to: '0x123',
      from: IDENTITY,
    };
>>>>>>> b5677c05

      http.get = jest.fn(() => new FakeObservable(expectedResponse));

      const response = await server.post('/createpool').send(request).expect(200);
      expect(response.body).toEqual(expectedResponse);
    });

    it('Mint ERC20WithData token', async () => {
      const request: TokenMint = {
        amount: '20',
        operator: IDENTITY,
        poolId: ERC20_WITH_DATA_POOL_ID,
        to: '0x123',
      };

      const mockEthConnectRequest: EthConnectMsgRequest = {
        headers: {
          type: 'SendTransaction',
        },
        from: IDENTITY,
        to: CONTRACT_ADDRESS,
        method: standardAbiMap.ERC20WithData.find(abi => abi.name === MINT_WITH_DATA) as IAbiMethod,
        params: ['0x123', '20', '0x00'],
      };

      const response: EthConnectAsyncResponse = {
        id: 'responseId',
        sent: true,
      };

      http.post = jest.fn(() => new FakeObservable(response));

      await server.post('/mint').send(request).expect(202).expect({ id: 'responseId' });

      expect(http.post).toHaveBeenCalledTimes(1);
      expect(http.post).toHaveBeenCalledWith(BASE_URL, mockEthConnectRequest, OPTIONS);
    });

    it('Transfer ERC20WithData token', async () => {
      const request: TokenTransfer = {
        amount: '20',
        operator: IDENTITY,
        poolId: ERC20_WITH_DATA_POOL_ID,
        to: '0x123',
        from: IDENTITY,
      };

      const mockEthConnectRequest: EthConnectMsgRequest = {
        headers: {
          type: 'SendTransaction',
        },
        from: IDENTITY,
        to: CONTRACT_ADDRESS,
        method: standardAbiMap.ERC20WithData.find(
          abi => abi.name === TRANSFER_WITH_DATA,
        ) as IAbiMethod,
        params: [IDENTITY, '0x123', '20', '0x00'],
      };

      const response: EthConnectAsyncResponse = {
        id: 'responseId',
        sent: true,
      };

      http.post = jest.fn(() => new FakeObservable(response));

      await server.post('/transfer').send(request).expect(202).expect({ id: 'responseId' });

      expect(http.post).toHaveBeenCalledTimes(1);
      expect(http.post).toHaveBeenCalledWith(BASE_URL, mockEthConnectRequest, OPTIONS);
    });

    it('Burn ERC20WithData token', async () => {
      const request: TokenBurn = {
        amount: '20',
        operator: IDENTITY,
        poolId: ERC20_WITH_DATA_POOL_ID,
        from: IDENTITY,
      };

      const mockEthConnectRequest: EthConnectMsgRequest = {
        headers: {
          type: 'SendTransaction',
        },
        from: IDENTITY,
        to: CONTRACT_ADDRESS,
        method: standardAbiMap.ERC20WithData.find(abi => abi.name === BURN_WITH_DATA) as IAbiMethod,
        params: [IDENTITY, '20', '0x00'],
      };

      const response: EthConnectAsyncResponse = {
        id: 'responseId',
        sent: true,
      };

      http.post = jest.fn(() => new FakeObservable(response));

      await server.post('/burn').send(request).expect(202).expect({ id: 'responseId' });

      expect(http.post).toHaveBeenCalledTimes(1);
      expect(http.post).toHaveBeenCalledWith(BASE_URL, mockEthConnectRequest, OPTIONS);
    });
  });

<<<<<<< HEAD
  describe('ERC20NoData', () => {
    it('Create pool - unrecognized fields', async () => {
      const request = {
        type: TokenType.FUNGIBLE,
        requestId: REQUEST,
        operator: IDENTITY,
        data: `{"tx":${TX}}`,
        config: { address: CONTRACT_ADDRESS, withData: false },
        name: NAME,
        symbol: SYMBOL,
        isBestPool: true, // will be stripped but will not cause an error
      };

      const expectedResponse: TokenPoolEvent = expect.objectContaining({
        data: `{"tx":${TX}}`,
        poolId: `address=${CONTRACT_ADDRESS}&standard=${ERC20_NO_DATA_STANDARD}&type=${TokenType.FUNGIBLE}`,
        standard: ERC20_NO_DATA_STANDARD,
        timestamp: expect.any(String),
        type: TokenType.FUNGIBLE,
      });
=======
  it('Burn ERC20 token', async () => {
    const request: TokenBurn = {
      amount: '20',
      signer: IDENTITY,
      poolId: ERC20_POOL_ID,
      from: IDENTITY,
    };

    const mockEthConnectRequest: EthConnectMsgRequest = {
      headers: {
        type: 'SendTransaction',
      },
      from: IDENTITY,
      to: CONTRACT_ADDRESS,
      method: standardAbiMap.ERC20WithData.find(abi => abi.name === BURN_WITH_DATA) as IAbiMethod,
      params: [IDENTITY, '20', '0x00'],
    };

    const response: EthConnectAsyncResponse = {
      id: 'responseId',
      sent: true,
    };
>>>>>>> b5677c05

      http.get = jest.fn(() => new FakeObservable(expectedResponse));

      const response = await server.post('/createpool').send(request).expect(200);
      expect(response.body).toEqual(expectedResponse);
    });

    it('Create pool - invalid type', async () => {
      const request: TokenPool = {
        type: 'funkible' as TokenType,
        requestId: REQUEST,
        operator: IDENTITY,
        data: `{"tx":${TX}}`,
        config: { address: CONTRACT_ADDRESS },
        name: NAME,
        symbol: SYMBOL,
      };

      const response = {
        statusCode: 400,
        message: ['type must be a valid enum value'],
        error: 'Bad Request',
      };

      http.post = jest.fn(() => new FakeObservable(response));
      await server.post('/createpool').send(request).expect(400).expect(response);
    });

<<<<<<< HEAD
    it('Create ERC20NoData pool - correct fields', async () => {
      const request: TokenPool = {
        type: TokenType.FUNGIBLE,
        requestId: REQUEST,
        operator: IDENTITY,
        data: `{"tx":${TX}}`,
        config: { address: CONTRACT_ADDRESS, withData: false },
        name: NAME,
        symbol: SYMBOL,
      };

      const expectedResponse: TokenPoolEvent = expect.objectContaining({
        data: `{"tx":${TX}}`,
        poolId: `address=${CONTRACT_ADDRESS}&standard=${ERC20_NO_DATA_STANDARD}&type=${TokenType.FUNGIBLE}`,
        standard: ERC20_NO_DATA_STANDARD,
        timestamp: expect.any(String),
        type: TokenType.FUNGIBLE,
      });
=======
  it('Burn ERC721 token', async () => {
    const request: TokenBurn = {
      tokenIndex: '721',
      signer: IDENTITY,
      poolId: ERC721_POOL_ID,
      from: IDENTITY,
    };
>>>>>>> b5677c05

      http.get = jest.fn(() => new FakeObservable(expectedResponse));

      const response = await server.post('/createpool').send(request).expect(200);
      expect(response.body).toEqual(expectedResponse);
    });

    it('Mint ERC20NoData token', async () => {
      const request: TokenMint = {
        amount: '20',
        operator: IDENTITY,
        poolId: ERC20_NO_DATA_POOL_ID,
        to: '0x123',
      };

      const mockEthConnectRequest: EthConnectMsgRequest = {
        headers: {
          type: 'SendTransaction',
        },
        from: IDENTITY,
        to: CONTRACT_ADDRESS,
        method: standardAbiMap.ERC20NoData.find(abi => abi.name === MINT_NO_DATA) as IAbiMethod,
        params: ['0x123', '20'],
      };

      const response: EthConnectAsyncResponse = {
        id: 'responseId',
        sent: true,
      };

      http.post = jest.fn(() => new FakeObservable(response));

      await server.post('/mint').send(request).expect(202).expect({ id: 'responseId' });

      expect(http.post).toHaveBeenCalledTimes(1);
      expect(http.post).toHaveBeenCalledWith(BASE_URL, mockEthConnectRequest, OPTIONS);
    });

    it('Transfer ERC20NoData token', async () => {
      const request: TokenTransfer = {
        amount: '20',
        operator: IDENTITY,
        poolId: ERC20_NO_DATA_POOL_ID,
        to: '0x123',
        from: IDENTITY,
      };

      const mockEthConnectRequest: EthConnectMsgRequest = {
        headers: {
          type: 'SendTransaction',
        },
        from: IDENTITY,
        to: CONTRACT_ADDRESS,
        method: standardAbiMap.ERC20NoData.find(abi => abi.name === TRANSFER_NO_DATA) as IAbiMethod,
        params: [IDENTITY, '0x123', '20'],
      };

      const response: EthConnectAsyncResponse = {
        id: 'responseId',
        sent: true,
      };

      http.post = jest.fn(() => new FakeObservable(response));

      await server.post('/transfer').send(request).expect(202).expect({ id: 'responseId' });

      expect(http.post).toHaveBeenCalledTimes(1);
      expect(http.post).toHaveBeenCalledWith(BASE_URL, mockEthConnectRequest, OPTIONS);
    });

    it('Burn ERC20WithData token', async () => {
      const request: TokenBurn = {
        amount: '20',
        operator: IDENTITY,
        poolId: ERC20_NO_DATA_POOL_ID,
        from: IDENTITY,
      };

      const mockEthConnectRequest: EthConnectMsgRequest = {
        headers: {
          type: 'SendTransaction',
        },
        from: IDENTITY,
        to: CONTRACT_ADDRESS,
        method: standardAbiMap.ERC20NoData.find(abi => abi.name === BURN_NO_DATA) as IAbiMethod,
        params: [IDENTITY, '20'],
      };

      const response: EthConnectAsyncResponse = {
        id: 'responseId',
        sent: true,
      };

      http.post = jest.fn(() => new FakeObservable(response));

      await server.post('/burn').send(request).expect(202).expect({ id: 'responseId' });

      expect(http.post).toHaveBeenCalledTimes(1);
      expect(http.post).toHaveBeenCalledWith(BASE_URL, mockEthConnectRequest, OPTIONS);
    });
  });
});<|MERGE_RESOLUTION|>--- conflicted
+++ resolved
@@ -67,7 +67,6 @@
 const MINT_WITH_DATA = 'mintWithData';
 const TRANSFER_WITH_DATA = 'transferWithData';
 const BURN_WITH_DATA = 'burnWithData';
-const TRANSFER = 'Transfer';
 
 const standardAbiMap = {
   ERC20WithData: ERC20WithDataABI.abi as IAbiMethod[],
@@ -136,13 +135,12 @@
     await app.close();
   });
 
-<<<<<<< HEAD
   describe('ERC20WithData', () => {
     it('Create pool - unrecognized fields', async () => {
       const request = {
         type: TokenType.FUNGIBLE,
         requestId: REQUEST,
-        operator: IDENTITY,
+        signer: IDENTITY,
         data: `{"tx":${TX}}`,
         config: { address: CONTRACT_ADDRESS },
         name: NAME,
@@ -157,33 +155,9 @@
         timestamp: expect.any(String),
         type: TokenType.FUNGIBLE,
       });
-=======
-  it('Create pool - unrecognized fields', async () => {
-    const request = {
-      type: TokenType.FUNGIBLE,
-      requestId: REQUEST,
-      signer: IDENTITY,
-      data: `{"tx":${TX}}`,
-      config: { address: CONTRACT_ADDRESS },
-      name: NAME,
-      symbol: SYMBOL,
-      isBestPool: true, // will be stripped but will not cause an error
-    };
-
-    const expectedResponse: TokenPoolEvent = expect.objectContaining({
-      data: `{"tx":${TX}}`,
-      poolId: `address=${CONTRACT_ADDRESS}&standard=${ERC20_STANDARD}&type=${TokenType.FUNGIBLE}`,
-      standard: ERC20_STANDARD,
-      timestamp: expect.any(String),
-      type: TokenType.FUNGIBLE,
-    });
-
-    http.get = jest.fn(() => new FakeObservable(expectedResponse));
->>>>>>> b5677c05
 
       http.get = jest.fn(() => new FakeObservable(expectedResponse));
 
-<<<<<<< HEAD
       const response = await server.post('/createpool').send(request).expect(200);
       expect(response.body).toEqual(expectedResponse);
     });
@@ -192,7 +166,7 @@
       const request: TokenPool = {
         type: 'funkible' as TokenType,
         requestId: REQUEST,
-        operator: IDENTITY,
+        signer: IDENTITY,
         data: `{"tx":${TX}}`,
         config: { address: CONTRACT_ADDRESS },
         name: NAME,
@@ -213,7 +187,7 @@
       const request: TokenPool = {
         type: TokenType.FUNGIBLE,
         requestId: REQUEST,
-        operator: IDENTITY,
+        signer: IDENTITY,
         data: `{"tx":${TX}}`,
         config: { address: CONTRACT_ADDRESS },
         name: NAME,
@@ -227,168 +201,6 @@
         timestamp: expect.any(String),
         type: TokenType.FUNGIBLE,
       });
-=======
-  it('Create ERC20 pool - correct fields', async () => {
-    const request: TokenPool = {
-      type: TokenType.FUNGIBLE,
-      requestId: REQUEST,
-      signer: IDENTITY,
-      data: `{"tx":${TX}}`,
-      config: { address: CONTRACT_ADDRESS },
-      name: NAME,
-      symbol: SYMBOL,
-    };
-
-    const expectedResponse: TokenPoolEvent = expect.objectContaining({
-      data: `{"tx":${TX}}`,
-      poolId: `address=${CONTRACT_ADDRESS}&standard=${ERC20_STANDARD}&type=${TokenType.FUNGIBLE}`,
-      standard: ERC20_STANDARD,
-      timestamp: expect.any(String),
-      type: TokenType.FUNGIBLE,
-    });
-
-    http.get = jest.fn(() => new FakeObservable(expectedResponse));
-
-    const response = await server.post('/createpool').send(request).expect(200);
-    expect(response.body).toEqual(expectedResponse);
-  });
-
-  it('Create ERC721 pool - correct fields', async () => {
-    const request: TokenPool = {
-      type: TokenType.NONFUNGIBLE,
-      requestId: REQUEST,
-      signer: IDENTITY,
-      data: `{"tx":${TX}}`,
-      config: { address: CONTRACT_ADDRESS },
-      name: NAME,
-      symbol: SYMBOL,
-    };
-
-    const expectedResponse: TokenPoolEvent = expect.objectContaining({
-      data: `{"tx":${TX}}`,
-      poolId: `address=${CONTRACT_ADDRESS}&standard=${ERC721_STANDARD}&type=${TokenType.NONFUNGIBLE}`,
-      standard: ERC721_STANDARD,
-      timestamp: expect.any(String),
-      type: TokenType.NONFUNGIBLE,
-    });
-
-    http.get = jest.fn(() => new FakeObservable(expectedResponse));
-
-    const response = await server.post('/createpool').send(request).expect(200);
-    expect(response.body).toEqual(expectedResponse);
-  });
-
-  it('Create pool - invalid type', async () => {
-    const request: TokenPool = {
-      type: 'funkible' as TokenType,
-      requestId: REQUEST,
-      signer: IDENTITY,
-      data: `{"tx":${TX}}`,
-      config: { address: CONTRACT_ADDRESS },
-      name: NAME,
-      symbol: SYMBOL,
-    };
-
-    const response = {
-      statusCode: 400,
-      message: ['type must be a valid enum value'],
-      error: 'Bad Request',
-    };
-
-    http.post = jest.fn(() => new FakeObservable(response));
-    await server.post('/createpool').send(request).expect(400).expect(response);
-  });
-
-  it('Mint ERC20 token', async () => {
-    const request: TokenMint = {
-      amount: '20',
-      signer: IDENTITY,
-      poolId: ERC20_POOL_ID,
-      to: '0x123',
-    };
-
-    const mockEthConnectRequest: EthConnectMsgRequest = {
-      headers: {
-        type: 'SendTransaction',
-      },
-      from: IDENTITY,
-      to: CONTRACT_ADDRESS,
-      method: standardAbiMap.ERC20WithData.find(abi => abi.name === MINT_WITH_DATA) as IAbiMethod,
-      params: ['0x123', '20', '0x00'],
-    };
-
-    const response: EthConnectAsyncResponse = {
-      id: 'responseId',
-      sent: true,
-    };
-
-    http.post = jest.fn(() => new FakeObservable(response));
-
-    await server.post('/mint').send(request).expect(202).expect({ id: 'responseId' });
-
-    expect(http.post).toHaveBeenCalledTimes(1);
-    expect(http.post).toHaveBeenCalledWith(BASE_URL, mockEthConnectRequest, OPTIONS);
-  });
-
-  it('Mint ERC721 token', async () => {
-    const request: TokenMint = {
-      tokenIndex: '721',
-      signer: IDENTITY,
-      poolId: ERC721_POOL_ID,
-      to: '0x123',
-    };
-
-    const mockEthConnectRequest: EthConnectMsgRequest = {
-      headers: {
-        type: 'SendTransaction',
-      },
-      from: IDENTITY,
-      to: CONTRACT_ADDRESS,
-      method: standardAbiMap.ERC721WithData.find(abi => abi.name === MINT_WITH_DATA) as IAbiMethod,
-      params: ['0x123', '721', '0x00'],
-    };
-
-    const response: EthConnectAsyncResponse = {
-      id: 'responseId',
-      sent: true,
-    };
-
-    http.post = jest.fn(() => new FakeObservable(response));
-
-    await server.post('/mint').send(request).expect(202).expect({ id: 'responseId' });
-
-    expect(http.post).toHaveBeenCalledTimes(1);
-    expect(http.post).toHaveBeenCalledWith(BASE_URL, mockEthConnectRequest, OPTIONS);
-  });
-
-  it('Transfer ERC20 token', async () => {
-    const request: TokenTransfer = {
-      amount: '20',
-      signer: IDENTITY,
-      poolId: ERC20_POOL_ID,
-      to: '0x123',
-      from: IDENTITY,
-    };
-
-    const mockEthConnectRequest: EthConnectMsgRequest = {
-      headers: {
-        type: 'SendTransaction',
-      },
-      from: IDENTITY,
-      to: CONTRACT_ADDRESS,
-      method: standardAbiMap.ERC20WithData.find(
-        abi => abi.name === TRANSFER_WITH_DATA,
-      ) as IAbiMethod,
-      params: [IDENTITY, '0x123', '20', '0x00'],
-    };
-
-    const response: EthConnectAsyncResponse = {
-      id: 'responseId',
-      sent: true,
-    };
-
-    http.post = jest.fn(() => new FakeObservable(response));
->>>>>>> b5677c05
 
       http.get = jest.fn(() => new FakeObservable(expectedResponse));
 
@@ -396,12 +208,11 @@
       expect(response.body).toEqual(expectedResponse);
     });
 
-<<<<<<< HEAD
     it('Create ERC20WithData pool - correct fields - explicit standard', async () => {
       const request: TokenPool = {
         type: TokenType.FUNGIBLE,
         requestId: REQUEST,
-        operator: IDENTITY,
+        signer: IDENTITY,
         data: `{"tx":${TX}}`,
         config: { address: CONTRACT_ADDRESS, withData: true },
         name: NAME,
@@ -415,16 +226,6 @@
         timestamp: expect.any(String),
         type: TokenType.FUNGIBLE,
       });
-=======
-  it('Transfer ERC721 token', async () => {
-    const request: TokenTransfer = {
-      tokenIndex: '721',
-      signer: IDENTITY,
-      poolId: ERC721_POOL_ID,
-      to: '0x123',
-      from: IDENTITY,
-    };
->>>>>>> b5677c05
 
       http.get = jest.fn(() => new FakeObservable(expectedResponse));
 
@@ -435,7 +236,7 @@
     it('Mint ERC20WithData token', async () => {
       const request: TokenMint = {
         amount: '20',
-        operator: IDENTITY,
+        signer: IDENTITY,
         poolId: ERC20_WITH_DATA_POOL_ID,
         to: '0x123',
       };
@@ -466,7 +267,7 @@
     it('Transfer ERC20WithData token', async () => {
       const request: TokenTransfer = {
         amount: '20',
-        operator: IDENTITY,
+        signer: IDENTITY,
         poolId: ERC20_WITH_DATA_POOL_ID,
         to: '0x123',
         from: IDENTITY,
@@ -500,7 +301,7 @@
     it('Burn ERC20WithData token', async () => {
       const request: TokenBurn = {
         amount: '20',
-        operator: IDENTITY,
+        signer: IDENTITY,
         poolId: ERC20_WITH_DATA_POOL_ID,
         from: IDENTITY,
       };
@@ -529,13 +330,12 @@
     });
   });
 
-<<<<<<< HEAD
   describe('ERC20NoData', () => {
     it('Create pool - unrecognized fields', async () => {
       const request = {
         type: TokenType.FUNGIBLE,
         requestId: REQUEST,
-        operator: IDENTITY,
+        signer: IDENTITY,
         data: `{"tx":${TX}}`,
         config: { address: CONTRACT_ADDRESS, withData: false },
         name: NAME,
@@ -550,30 +350,6 @@
         timestamp: expect.any(String),
         type: TokenType.FUNGIBLE,
       });
-=======
-  it('Burn ERC20 token', async () => {
-    const request: TokenBurn = {
-      amount: '20',
-      signer: IDENTITY,
-      poolId: ERC20_POOL_ID,
-      from: IDENTITY,
-    };
-
-    const mockEthConnectRequest: EthConnectMsgRequest = {
-      headers: {
-        type: 'SendTransaction',
-      },
-      from: IDENTITY,
-      to: CONTRACT_ADDRESS,
-      method: standardAbiMap.ERC20WithData.find(abi => abi.name === BURN_WITH_DATA) as IAbiMethod,
-      params: [IDENTITY, '20', '0x00'],
-    };
-
-    const response: EthConnectAsyncResponse = {
-      id: 'responseId',
-      sent: true,
-    };
->>>>>>> b5677c05
 
       http.get = jest.fn(() => new FakeObservable(expectedResponse));
 
@@ -585,7 +361,7 @@
       const request: TokenPool = {
         type: 'funkible' as TokenType,
         requestId: REQUEST,
-        operator: IDENTITY,
+        signer: IDENTITY,
         data: `{"tx":${TX}}`,
         config: { address: CONTRACT_ADDRESS },
         name: NAME,
@@ -602,12 +378,11 @@
       await server.post('/createpool').send(request).expect(400).expect(response);
     });
 
-<<<<<<< HEAD
     it('Create ERC20NoData pool - correct fields', async () => {
       const request: TokenPool = {
         type: TokenType.FUNGIBLE,
         requestId: REQUEST,
-        operator: IDENTITY,
+        signer: IDENTITY,
         data: `{"tx":${TX}}`,
         config: { address: CONTRACT_ADDRESS, withData: false },
         name: NAME,
@@ -621,15 +396,6 @@
         timestamp: expect.any(String),
         type: TokenType.FUNGIBLE,
       });
-=======
-  it('Burn ERC721 token', async () => {
-    const request: TokenBurn = {
-      tokenIndex: '721',
-      signer: IDENTITY,
-      poolId: ERC721_POOL_ID,
-      from: IDENTITY,
-    };
->>>>>>> b5677c05
 
       http.get = jest.fn(() => new FakeObservable(expectedResponse));
 
@@ -640,7 +406,7 @@
     it('Mint ERC20NoData token', async () => {
       const request: TokenMint = {
         amount: '20',
-        operator: IDENTITY,
+        signer: IDENTITY,
         poolId: ERC20_NO_DATA_POOL_ID,
         to: '0x123',
       };
@@ -671,7 +437,7 @@
     it('Transfer ERC20NoData token', async () => {
       const request: TokenTransfer = {
         amount: '20',
-        operator: IDENTITY,
+        signer: IDENTITY,
         poolId: ERC20_NO_DATA_POOL_ID,
         to: '0x123',
         from: IDENTITY,
@@ -703,7 +469,7 @@
     it('Burn ERC20WithData token', async () => {
       const request: TokenBurn = {
         amount: '20',
-        operator: IDENTITY,
+        signer: IDENTITY,
         poolId: ERC20_NO_DATA_POOL_ID,
         from: IDENTITY,
       };
